--- conflicted
+++ resolved
@@ -157,16 +157,6 @@
             }
         }
         
-<<<<<<< HEAD
-=======
-        if ltc_data.get_mode() == MODE::BALANCING {
-            let _ = ltc_data.balance_cells().await;
-            embassy_time::Timer::after_millis(2000).await;
-        } else {
-            embassy_time::Timer::after_millis(1).await;
-        }
->>>>>>> dfa86596
-
         let bms_data = bms.lock().await;
         
         if &bms_data.min_volt() < &VOLTAGES::MINVOLTAGE.as_raw() || &bms_data.max_volt() > &VOLTAGES::MAXVOLTAGE.as_raw(){
